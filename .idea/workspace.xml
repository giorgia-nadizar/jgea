<?xml version="1.0" encoding="UTF-8"?>
<project version="4">
  <component name="AutoImportSettings">
    <option name="autoReloadType" value="SELECTIVE" />
  </component>
  <component name="BranchesTreeState">
    <expand>
      <path>
        <item name="ROOT" type="e8cecc67:BranchNodeDescriptor" />
        <item name="LOCAL_ROOT" type="e8cecc67:BranchNodeDescriptor" />
      </path>
      <path>
        <item name="ROOT" type="e8cecc67:BranchNodeDescriptor" />
        <item name="REMOTE_ROOT" type="e8cecc67:BranchNodeDescriptor" />
      </path>
      <path>
        <item name="ROOT" type="e8cecc67:BranchNodeDescriptor" />
        <item name="REMOTE_ROOT" type="e8cecc67:BranchNodeDescriptor" />
        <item name="GROUP_NODE:origin" type="e8cecc67:BranchNodeDescriptor" />
      </path>
    </expand>
    <select>
      <path>
        <item name="ROOT" type="e8cecc67:BranchNodeDescriptor" />
        <item name="LOCAL_ROOT" type="e8cecc67:BranchNodeDescriptor" />
        <item name="BRANCH:feature-cma-es" type="e8cecc67:BranchNodeDescriptor" />
      </path>
    </select>
  </component>
  <component name="ChangeListManager">
<<<<<<< HEAD
    <list default="true" id="fb3f97aa-f1ba-4dca-af0a-845a3176b0c1" name="Default Changelist" comment="Starting to work on graph genetic operators for generalized NEAT.">
      <change beforePath="$PROJECT_DIR$/src/main/java/it/units/malelab/jgea/core/evolver/AbstractIterativeEvolver.java" beforeDir="false" afterPath="$PROJECT_DIR$/src/main/java/it/units/malelab/jgea/core/evolver/AbstractIterativeEvolver.java" afterDir="false" />
=======
    <list default="true" id="fb3f97aa-f1ba-4dca-af0a-845a3176b0c1" name="Default Changelist" comment="Version change.">
      <change beforePath="$PROJECT_DIR$/pom.xml" beforeDir="false" afterPath="$PROJECT_DIR$/pom.xml" afterDir="false" />
>>>>>>> 4dda2634
    </list>
    <option name="SHOW_DIALOG" value="false" />
    <option name="HIGHLIGHT_CONFLICTS" value="true" />
    <option name="HIGHLIGHT_NON_ACTIVE_CHANGELIST" value="false" />
    <option name="LAST_RESOLUTION" value="IGNORE" />
  </component>
  <component name="FileTemplateManagerImpl">
    <option name="RECENT_TEMPLATES">
      <list>
        <option value="Interface" />
        <option value="Class" />
      </list>
    </option>
  </component>
  <component name="Git.Settings">
    <option name="PUSH_TAGS">
      <GitPushTagMode>
        <option name="argument" value="--tags" />
        <option name="title" value="All" />
      </GitPushTagMode>
    </option>
    <option name="RECENT_BRANCH_BY_REPOSITORY">
      <map>
        <entry key="$PROJECT_DIR$" value="master" />
      </map>
    </option>
    <option name="RECENT_GIT_ROOT_PATH" value="$PROJECT_DIR$" />
  </component>
  <component name="MavenImportPreferences">
    <option name="generalSettings">
      <MavenGeneralSettings>
        <option name="mavenHome" value="$APPLICATION_HOME_DIR$/plugins/maven/lib/maven3" />
      </MavenGeneralSettings>
    </option>
    <option name="importingSettings">
      <MavenImportingSettings>
        <option name="downloadAnnotationsAutomatically" value="true" />
        <option name="downloadDocsAutomatically" value="true" />
        <option name="downloadSourcesAutomatically" value="true" />
        <option name="vmOptionsForImporter" value="-Xmx768m" />
      </MavenImportingSettings>
    </option>
  </component>
  <component name="ProjectId" id="1d2SgaxCyPeOqO6wUR8GTYb8SaG" />
  <component name="ProjectLevelVcsManager">
    <ConfirmationsSetting value="2" id="Add" />
  </component>
  <component name="ProjectViewState">
    <option name="hideEmptyMiddlePackages" value="true" />
    <option name="showLibraryContents" value="true" />
  </component>
  <component name="PropertiesComponent">
    <property name="RunOnceActivity.OpenProjectViewOnStart" value="true" />
    <property name="RunOnceActivity.ShowReadmeOnStart" value="true" />
    <property name="SHARE_PROJECT_CONFIGURATION_FILES" value="true" />
    <property name="extract.method.default.visibility" value="private" />
    <property name="last_opened_file_path" value="$PROJECT_DIR$" />
    <property name="project.structure.last.edited" value="Modules" />
    <property name="project.structure.proportion" value="0.15" />
    <property name="project.structure.side.proportion" value="0.2" />
    <property name="settings.editor.selected.configurable" value="reference.projectsettings.compiler.javacompiler" />
  </component>
  <component name="RecentsManager">
    <key name="MoveClassesOrPackagesDialog.RECENTS_KEY">
      <recent name="it.units.malelab.jgea.lab" />
      <recent name="it.units.malelab.jgea.representation.sequence" />
      <recent name="it.units.malelab.jgea.distance" />
      <recent name="it.units.malelab.jgea.representation.grammar.cfggp" />
      <recent name="it.units.malelab.jgea.core.operator" />
    </key>
    <key name="CopyClassDialog.RECENTS_KEY">
      <recent name="it.units.malelab.jgea.representation.graph" />
      <recent name="it.units.malelab.jgea.core.util" />
      <recent name="it.units.malelab.jgea.core.order" />
      <recent name="it.units.malelab.jgea.core.listener.collector" />
      <recent name="it.units.malelab.jgea.core.evolver" />
    </key>
  </component>
  <component name="RunManager" selected="Application.NodeAddition">
    <configuration name="CooperativeCoevolver" type="Application" factoryName="Application" temporary="true" nameIsGenerated="true">
      <option name="MAIN_CLASS_NAME" value="it.units.malelab.jgea.lab.coevolution.CooperativeCoevolver" />
      <module name="JGEA" />
      <extension name="coverage">
        <pattern>
          <option name="PATTERN" value="it.units.malelab.jgea.lab.coevolution.*" />
          <option name="ENABLED" value="true" />
        </pattern>
      </extension>
      <method v="2">
        <option name="Make" enabled="true" />
      </method>
    </configuration>
    <configuration name="Example" type="Application" factoryName="Application" temporary="true" nameIsGenerated="true">
      <option name="MAIN_CLASS_NAME" value="it.units.malelab.jgea.Example" />
      <module name="jgea" />
      <extension name="coverage">
        <pattern>
          <option name="PATTERN" value="it.units.malelab.jgea.*" />
          <option name="ENABLED" value="true" />
        </pattern>
      </extension>
      <method v="2">
        <option name="Make" enabled="true" />
      </method>
    </configuration>
    <configuration name="NodeAddition" type="Application" factoryName="Application" temporary="true" nameIsGenerated="true">
      <option name="MAIN_CLASS_NAME" value="it.units.malelab.jgea.representation.graph.NodeAddition" />
      <module name="jgea" />
      <extension name="coverage">
        <pattern>
          <option name="PATTERN" value="it.units.malelab.jgea.representation.graph.*" />
          <option name="ENABLED" value="true" />
        </pattern>
      </extension>
      <method v="2">
        <option name="Make" enabled="true" />
      </method>
    </configuration>
    <configuration name="PG" type="Application" factoryName="Application" temporary="true" nameIsGenerated="true">
      <option name="MAIN_CLASS_NAME" value="it.units.malelab.jgea.core.PG" />
      <module name="JGEA" />
      <extension name="coverage">
        <pattern>
          <option name="PATTERN" value="it.units.malelab.jgea.core.order.*" />
          <option name="ENABLED" value="true" />
        </pattern>
      </extension>
      <method v="2">
        <option name="Make" enabled="true" />
      </method>
    </configuration>
    <configuration name="Starter" type="Application" factoryName="Application" temporary="true" nameIsGenerated="true">
      <option name="MAIN_CLASS_NAME" value="it.units.malelab.jgea.lab.coevolution.Starter" />
      <module name="JGEA" />
      <extension name="coverage">
        <pattern>
          <option name="PATTERN" value="it.units.malelab.jgea.lab.coevolution.*" />
          <option name="ENABLED" value="true" />
        </pattern>
      </extension>
      <method v="2">
        <option name="Make" enabled="true" />
      </method>
    </configuration>
    <recent_temporary>
      <list>
        <item itemvalue="Application.NodeAddition" />
        <item itemvalue="Application.Example" />
        <item itemvalue="Application.Starter" />
        <item itemvalue="Application.CooperativeCoevolver" />
        <item itemvalue="Application.Example" />
      </list>
    </recent_temporary>
  </component>
  <component name="SpellCheckerSettings" RuntimeDictionaries="0" Folders="0" CustomDictionaries="0" DefaultDictionary="application-level" UseSingleDictionary="true" transferred="true" />
  <component name="SvnConfiguration">
    <configuration />
  </component>
  <component name="TaskManager">
    <task active="true" id="Default" summary="Default task">
      <changelist id="fb3f97aa-f1ba-4dca-af0a-845a3176b0c1" name="Default Changelist" comment="" />
      <created>1591621806879</created>
      <option name="number" value="Default" />
      <option name="presentableId" value="Default" />
      <updated>1591621806879</updated>
    </task>
    <task id="LOCAL-00001" summary="Moved to IntelliJ; coevolution works; testing it.">
      <created>1591651872310</created>
      <option name="number" value="00001" />
      <option name="presentableId" value="LOCAL-00001" />
      <option name="project" value="LOCAL" />
      <updated>1591651872310</updated>
    </task>
    <task id="LOCAL-00002" summary="Working on coevolution.">
      <created>1591716999641</created>
      <option name="number" value="00002" />
      <option name="presentableId" value="LOCAL-00002" />
      <option name="project" value="LOCAL" />
      <updated>1591716999642</updated>
    </task>
    <task id="LOCAL-00003" summary="Doing huge refactoring.">
      <created>1592341992424</created>
      <option name="number" value="00003" />
      <option name="presentableId" value="LOCAL-00003" />
      <option name="project" value="LOCAL" />
      <updated>1592341992425</updated>
    </task>
    <task id="LOCAL-00004" summary="Still refactoring.">
      <created>1592389825916</created>
      <option name="number" value="00004" />
      <option name="presentableId" value="LOCAL-00004" />
      <option name="project" value="LOCAL" />
      <updated>1592389825916</updated>
    </task>
    <task id="LOCAL-00005" summary="Refactoring.">
      <created>1592405727049</created>
      <option name="number" value="00005" />
      <option name="presentableId" value="LOCAL-00005" />
      <option name="project" value="LOCAL" />
      <updated>1592405727049</updated>
    </task>
    <task id="LOCAL-00006" summary="Refactoring almost ended.">
      <created>1592497352510</created>
      <option name="number" value="00006" />
      <option name="presentableId" value="LOCAL-00006" />
      <option name="project" value="LOCAL" />
      <updated>1592497352510</updated>
    </task>
    <task id="LOCAL-00007" summary="Refactoring almost ended.">
      <created>1592586580701</created>
      <option name="number" value="00007" />
      <option name="presentableId" value="LOCAL-00007" />
      <option name="project" value="LOCAL" />
      <updated>1592586580701</updated>
    </task>
    <task id="LOCAL-00008" summary="Big refactoring ended: a simple OneMax works. Composition of GeneticOperators is still problematic (due to generics not being generic enough...).">
      <created>1592866413877</created>
      <option name="number" value="00008" />
      <option name="presentableId" value="LOCAL-00008" />
      <option name="project" value="LOCAL" />
      <updated>1592866413877</updated>
    </task>
    <task id="LOCAL-00009" summary="Checking functionalities with symbolic regression. Likely problems obtaining deterministic evolution; diversity not enforced; MO not working (maybe problems in POSET+selectors).">
      <created>1592945139748</created>
      <option name="number" value="00009" />
      <option name="presentableId" value="LOCAL-00009" />
      <option name="project" value="LOCAL" />
      <updated>1592945139748</updated>
    </task>
    <task id="LOCAL-00010" summary="Solved a bug in standard with diversity; added an optimistic uniqueness factory.">
      <created>1594225500063</created>
      <option name="number" value="00010" />
      <option name="presentableId" value="LOCAL-00010" />
      <option name="project" value="LOCAL" />
      <updated>1594225500063</updated>
    </task>
    <task id="LOCAL-00011" summary="Guava updated to 29.">
      <created>1594303052553</created>
      <option name="number" value="00011" />
      <option name="presentableId" value="LOCAL-00011" />
      <option name="project" value="LOCAL" />
      <updated>1594303052553</updated>
    </task>
    <task id="LOCAL-00012" summary="Version change.">
      <created>1594304030482</created>
      <option name="number" value="00012" />
      <option name="presentableId" value="LOCAL-00012" />
      <option name="project" value="LOCAL" />
      <updated>1594304030482</updated>
    </task>
    <task id="LOCAL-00013" summary="IDE files update.">
      <created>1594305270696</created>
      <option name="number" value="00013" />
      <option name="presentableId" value="LOCAL-00013" />
      <option name="project" value="LOCAL" />
      <updated>1594305270696</updated>
    </task>
    <task id="LOCAL-00014" summary="README updated.">
      <created>1594309107207</created>
      <option name="number" value="00014" />
      <option name="presentableId" value="LOCAL-00014" />
      <option name="project" value="LOCAL" />
      <updated>1594309107207</updated>
    </task>
    <task id="LOCAL-00015" summary="Tiny IDE file update.">
      <created>1594389454429</created>
      <option name="number" value="00015" />
      <option name="presentableId" value="LOCAL-00015" />
      <option name="project" value="LOCAL" />
      <updated>1594389454429</updated>
    </task>
    <task id="LOCAL-00016" summary="Starting to work on graph genetic operators for generalized NEAT.">
      <created>1594394607165</created>
      <option name="number" value="00016" />
      <option name="presentableId" value="LOCAL-00016" />
      <option name="project" value="LOCAL" />
      <updated>1594394607165</updated>
    </task>
<<<<<<< HEAD
    <option name="localTasksCounter" value="17" />
=======
    <task id="LOCAL-00016" summary="Reformatting.">
      <created>1595319629022</created>
      <option name="number" value="00016" />
      <option name="presentableId" value="LOCAL-00016" />
      <option name="project" value="LOCAL" />
      <updated>1595319629022</updated>
    </task>
    <task id="LOCAL-00017" summary="Interface inheritance from Serialized removed in all core interfaces. Private constructor added to utility classes.">
      <created>1596452164687</created>
      <option name="number" value="00017" />
      <option name="presentableId" value="LOCAL-00017" />
      <option name="project" value="LOCAL" />
      <updated>1596452164687</updated>
    </task>
    <option name="localTasksCounter" value="18" />
>>>>>>> 4dda2634
    <servers />
  </component>
  <component name="Vcs.Log.Tabs.Properties">
    <option name="TAB_STATES">
      <map>
        <entry key="MAIN">
          <value>
            <State>
              <option name="FILTERS">
                <map>
                  <entry key="branch">
                    <value>
                      <list>
                        <option value="feature-cma-es" />
                      </list>
                    </value>
                  </entry>
                </map>
              </option>
            </State>
          </value>
        </entry>
      </map>
    </option>
    <option name="oldMeFiltersMigrated" value="true" />
  </component>
  <component name="VcsManagerConfiguration">
    <MESSAGE value="Moved to IntelliJ; coevolution works; testing it." />
    <MESSAGE value="Working on coevolution." />
    <MESSAGE value="Doing huge refactoring." />
    <MESSAGE value="Still refactoring." />
    <MESSAGE value="Refactoring." />
    <MESSAGE value="Refactoring almost ended." />
    <MESSAGE value="Big refactoring ended: a simple OneMax works. Composition of GeneticOperators is still problematic (due to generics not being generic enough...)." />
    <MESSAGE value="Checking functionalities with symbolic regression. Likely problems obtaining deterministic evolution; diversity not enforced; MO not working (maybe problems in POSET+selectors)." />
    <MESSAGE value="Solved a bug in standard with diversity; added an optimistic uniqueness factory." />
    <MESSAGE value="Guava updated to 29." />
    <MESSAGE value="Version change." />
    <MESSAGE value="IDE files update." />
    <MESSAGE value="README updated." />
<<<<<<< HEAD
    <MESSAGE value="Tiny IDE file update." />
    <MESSAGE value="Starting to work on graph genetic operators for generalized NEAT." />
    <option name="LAST_COMMIT_MESSAGE" value="Starting to work on graph genetic operators for generalized NEAT." />
=======
    <MESSAGE value="Version change." />
    <MESSAGE value="Reformatting." />
    <MESSAGE value="Interface inheritance from Serialized removed in all core interfaces. Private constructor added to utility classes." />
    <option name="LAST_COMMIT_MESSAGE" value="Interface inheritance from Serialized removed in all core interfaces. Private constructor added to utility classes." />
>>>>>>> 4dda2634
  </component>
  <component name="WindowStateProjectService">
    <state x="759" y="235" width="726" height="783" key="#Example" timestamp="1594304939061">
      <screen x="56" y="27" width="2136" height="1206" />
    </state>
    <state x="759" y="235" width="726" height="783" key="#Example/56.27.2136.1206/2192.0.1920.1080@56.27.2136.1206" timestamp="1594304939061" />
    <state x="756" y="312" width="950" height="649" key="#Inspections" timestamp="1592376873898">
      <screen x="56" y="27" width="2136" height="1206" />
    </state>
    <state x="756" y="312" width="950" height="649" key="#Inspections/56.27.2136.1206/2192.0.1920.1080@56.27.2136.1206" timestamp="1592376873898" />
    <state x="956" y="524" width="1025" height="562" key="#Markdown" timestamp="1594309058294">
      <screen x="56" y="27" width="2136" height="1206" />
    </state>
    <state x="956" y="524" width="1025" height="562" key="#Markdown/56.27.2136.1206/2192.0.1920.1080@56.27.2136.1206" timestamp="1594309058294" />
    <state x="935" y="22" width="551" height="826" key="#com.intellij.ide.util.MemberChooser" timestamp="1594676673741">
      <screen x="56" y="27" width="2136" height="1206" />
    </state>
    <state x="935" y="22" width="551" height="826" key="#com.intellij.ide.util.MemberChooser/56.27.2136.1206/2192.0.1920.1080@56.27.2136.1206" timestamp="1594676673741" />
    <state x="935" y="22" width="551" height="770" key="#com.intellij.ide.util.MemberChooser/56.27.2136.1206@56.27.2136.1206" timestamp="1592865366069" />
    <state x="865" y="466" width="654" height="315" key="#com.intellij.refactoring.move.moveClassesOrPackages.MoveClassesOrPackagesDialog.classes" timestamp="1592493351554">
      <screen x="56" y="27" width="2136" height="1206" />
    </state>
    <state x="865" y="466" width="654" height="315" key="#com.intellij.refactoring.move.moveClassesOrPackages.MoveClassesOrPackagesDialog.classes/56.27.2136.1206/2192.0.1920.1080@56.27.2136.1206" timestamp="1592493351554" />
    <state x="880" y="528" key="#com.intellij.refactoring.move.moveClassesOrPackages.MoveClassesOrPackagesDialog.packages" timestamp="1592495888121">
      <screen x="56" y="27" width="2136" height="1206" />
    </state>
    <state x="880" y="528" key="#com.intellij.refactoring.move.moveClassesOrPackages.MoveClassesOrPackagesDialog.packages/56.27.2136.1206/2192.0.1920.1080@56.27.2136.1206" timestamp="1592495888121" />
    <state x="559" y="22" width="1126" height="1211" key="#com.intellij.refactoring.rename.AutomaticRenamingDialog" timestamp="1594394459167">
      <screen x="56" y="27" width="2136" height="1206" />
    </state>
    <state x="559" y="22" width="1126" height="1211" key="#com.intellij.refactoring.rename.AutomaticRenamingDialog/56.27.2136.1206/2192.0.1920.1080@56.27.2136.1206" timestamp="1594394459167" />
    <state x="860" y="374" width="524" height="514" key="#com.intellij.refactoring.safeDelete.UnsafeUsagesDialog" timestamp="1592861590986">
      <screen x="56" y="27" width="2136" height="1206" />
    </state>
    <state x="860" y="374" width="524" height="514" key="#com.intellij.refactoring.safeDelete.UnsafeUsagesDialog/56.27.2136.1206@56.27.2136.1206" timestamp="1592861590986" />
    <state x="860" y="379" width="524" height="514" key="#com.intellij.refactoring.typeMigration.ui.FailedConversionsDialog" timestamp="1592864476404">
      <screen x="56" y="27" width="2136" height="1206" />
    </state>
    <state x="860" y="379" width="524" height="514" key="#com.intellij.refactoring.typeMigration.ui.FailedConversionsDialog/56.27.2136.1206@56.27.2136.1206" timestamp="1592864476404" />
    <state x="945" y="678" key="#xdebugger.evaluate" timestamp="1594223473000">
      <screen x="56" y="27" width="2136" height="1206" />
    </state>
    <state x="945" y="678" key="#xdebugger.evaluate/56.27.2136.1206/2192.0.1920.1080@56.27.2136.1206" timestamp="1594223473000" />
    <state width="521" height="506" key="DebuggerActiveHint" timestamp="1592863605117">
      <screen x="56" y="27" width="2136" height="1206" />
    </state>
    <state width="521" height="506" key="DebuggerActiveHint/56.27.2136.1206@56.27.2136.1206" timestamp="1592863605117" />
    <state x="908" y="327" width="424" height="597" key="FileChooserDialogImpl" timestamp="1592236218165">
      <screen x="56" y="27" width="2136" height="1206" />
    </state>
    <state x="908" y="327" width="424" height="597" key="FileChooserDialogImpl/56.27.2136.1206/2192.0.1920.1080@56.27.2136.1206" timestamp="1592236218165" />
<<<<<<< HEAD
    <state width="2090" height="326" key="GridCell.Tab.0.bottom" timestamp="1594676338342">
      <screen x="56" y="27" width="2136" height="1206" />
    </state>
    <state width="2090" height="326" key="GridCell.Tab.0.bottom/56.27.2136.1206/2192.0.1920.1080@56.27.2136.1206" timestamp="1594676338342" />
    <state width="2090" height="326" key="GridCell.Tab.0.bottom/56.27.2136.1206@56.27.2136.1206" timestamp="1592866434169" />
    <state width="2090" height="326" key="GridCell.Tab.0.center" timestamp="1594676338342">
      <screen x="56" y="27" width="2136" height="1206" />
    </state>
    <state width="2090" height="326" key="GridCell.Tab.0.center/56.27.2136.1206/2192.0.1920.1080@56.27.2136.1206" timestamp="1594676338342" />
    <state width="2090" height="326" key="GridCell.Tab.0.center/56.27.2136.1206@56.27.2136.1206" timestamp="1592866434169" />
    <state width="2090" height="326" key="GridCell.Tab.0.left" timestamp="1594676338342">
      <screen x="56" y="27" width="2136" height="1206" />
    </state>
    <state width="2090" height="326" key="GridCell.Tab.0.left/56.27.2136.1206/2192.0.1920.1080@56.27.2136.1206" timestamp="1594676338342" />
    <state width="2090" height="326" key="GridCell.Tab.0.left/56.27.2136.1206@56.27.2136.1206" timestamp="1592866434168" />
    <state width="2090" height="326" key="GridCell.Tab.0.right" timestamp="1594676338342">
      <screen x="56" y="27" width="2136" height="1206" />
    </state>
    <state width="2090" height="326" key="GridCell.Tab.0.right/56.27.2136.1206/2192.0.1920.1080@56.27.2136.1206" timestamp="1594676338342" />
    <state width="2090" height="326" key="GridCell.Tab.0.right/56.27.2136.1206@56.27.2136.1206" timestamp="1592866434169" />
=======
    <state width="2090" height="326" key="GridCell.Tab.0.bottom" timestamp="1595337302622">
      <screen x="56" y="27" width="4056" height="1206" />
    </state>
    <state width="2090" height="326" key="GridCell.Tab.0.bottom/56.27.2136.1206/2192.0.1920.1080@56.27.2136.1206" timestamp="1594308363028" />
    <state width="2090" height="326" key="GridCell.Tab.0.bottom/56.27.2136.1206@56.27.2136.1206" timestamp="1595319423165" />
    <state width="2090" height="326" key="GridCell.Tab.0.bottom/56.27.4056.1206@56.27.4056.1206" timestamp="1595337302622" />
    <state width="1251" height="198" key="GridCell.Tab.0.bottom/69.32.1297.736@69.32.1297.736" timestamp="1595267966671" />
    <state width="2090" height="326" key="GridCell.Tab.0.center" timestamp="1595337302621">
      <screen x="56" y="27" width="4056" height="1206" />
    </state>
    <state width="2090" height="326" key="GridCell.Tab.0.center/56.27.2136.1206/2192.0.1920.1080@56.27.2136.1206" timestamp="1594308363028" />
    <state width="2090" height="326" key="GridCell.Tab.0.center/56.27.2136.1206@56.27.2136.1206" timestamp="1595319423164" />
    <state width="2090" height="326" key="GridCell.Tab.0.center/56.27.4056.1206@56.27.4056.1206" timestamp="1595337302621" />
    <state width="1251" height="198" key="GridCell.Tab.0.center/69.32.1297.736@69.32.1297.736" timestamp="1595267966670" />
    <state width="2090" height="326" key="GridCell.Tab.0.left" timestamp="1595337302621">
      <screen x="56" y="27" width="4056" height="1206" />
    </state>
    <state width="2090" height="326" key="GridCell.Tab.0.left/56.27.2136.1206/2192.0.1920.1080@56.27.2136.1206" timestamp="1594308363028" />
    <state width="2090" height="326" key="GridCell.Tab.0.left/56.27.2136.1206@56.27.2136.1206" timestamp="1595319423164" />
    <state width="2090" height="326" key="GridCell.Tab.0.left/56.27.4056.1206@56.27.4056.1206" timestamp="1595337302621" />
    <state width="1251" height="198" key="GridCell.Tab.0.left/69.32.1297.736@69.32.1297.736" timestamp="1595267966670" />
    <state width="2090" height="326" key="GridCell.Tab.0.right" timestamp="1595337302621">
      <screen x="56" y="27" width="4056" height="1206" />
    </state>
    <state width="2090" height="326" key="GridCell.Tab.0.right/56.27.2136.1206/2192.0.1920.1080@56.27.2136.1206" timestamp="1594308363028" />
    <state width="2090" height="326" key="GridCell.Tab.0.right/56.27.2136.1206@56.27.2136.1206" timestamp="1595319423165" />
    <state width="2090" height="326" key="GridCell.Tab.0.right/56.27.4056.1206@56.27.4056.1206" timestamp="1595337302621" />
    <state width="1251" height="198" key="GridCell.Tab.0.right/69.32.1297.736@69.32.1297.736" timestamp="1595267966670" />
>>>>>>> 4dda2634
    <state width="2090" height="512" key="GridCell.Tab.1.bottom" timestamp="1594225517878">
      <screen x="56" y="27" width="2136" height="1206" />
    </state>
    <state width="2090" height="512" key="GridCell.Tab.1.bottom/56.27.2136.1206/2192.0.1920.1080@56.27.2136.1206" timestamp="1594225517878" />
    <state width="2090" height="512" key="GridCell.Tab.1.bottom/56.27.2136.1206@56.27.2136.1206" timestamp="1592866434164" />
    <state width="2090" height="512" key="GridCell.Tab.1.center" timestamp="1594225517877">
      <screen x="56" y="27" width="2136" height="1206" />
    </state>
    <state width="2090" height="512" key="GridCell.Tab.1.center/56.27.2136.1206/2192.0.1920.1080@56.27.2136.1206" timestamp="1594225517877" />
    <state width="2090" height="512" key="GridCell.Tab.1.center/56.27.2136.1206@56.27.2136.1206" timestamp="1592866434163" />
    <state width="2090" height="512" key="GridCell.Tab.1.left" timestamp="1594225517877">
      <screen x="56" y="27" width="2136" height="1206" />
    </state>
    <state width="2090" height="512" key="GridCell.Tab.1.left/56.27.2136.1206/2192.0.1920.1080@56.27.2136.1206" timestamp="1594225517877" />
    <state width="2090" height="512" key="GridCell.Tab.1.left/56.27.2136.1206@56.27.2136.1206" timestamp="1592866434163" />
    <state width="2090" height="512" key="GridCell.Tab.1.right" timestamp="1594225517878">
      <screen x="56" y="27" width="2136" height="1206" />
    </state>
    <state width="2090" height="512" key="GridCell.Tab.1.right/56.27.2136.1206/2192.0.1920.1080@56.27.2136.1206" timestamp="1594225517878" />
    <state width="2090" height="512" key="GridCell.Tab.1.right/56.27.2136.1206@56.27.2136.1206" timestamp="1592866434164" />
<<<<<<< HEAD
    <state x="548" y="256" width="729" height="487" key="MultipleFileMergeDialog" timestamp="1595231511255">
      <screen x="56" y="27" width="4056" height="1206" />
    </state>
    <state x="548" y="256" width="729" height="487" key="MultipleFileMergeDialog/56.27.4056.1206@56.27.4056.1206" timestamp="1595231511255" />
=======
    <state x="268" y="128" width="1708" height="1006" key="MergeDialog" timestamp="1596451689014">
      <screen x="56" y="27" width="2136" height="1206" />
    </state>
    <state x="268" y="128" width="1708" height="1006" key="MergeDialog/56.27.2136.1206/2192.0.1920.1080@56.27.2136.1206" timestamp="1596451689014" />
>>>>>>> 4dda2634
    <state x="726" y="405" width="787" height="451" key="NewModule_or_Project.wizard" timestamp="1591623459862">
      <screen x="56" y="27" width="2136" height="1206" />
    </state>
    <state x="726" y="405" width="787" height="451" key="NewModule_or_Project.wizard/56.27.2136.1206/2192.0.1920.1080@56.27.2136.1206" timestamp="1591623459862" />
    <state x="827" y="314" width="590" height="645" key="RollbackChangesDialog" timestamp="1592403588804">
      <screen x="56" y="27" width="2136" height="1206" />
    </state>
    <state x="827" y="314" width="590" height="645" key="RollbackChangesDialog/56.27.2136.1206/2192.0.1920.1080@56.27.2136.1206" timestamp="1592403588804" />
    <state x="610" y="163" width="1016" height="742" key="SettingsEditor" timestamp="1594305048239">
      <screen x="56" y="27" width="2136" height="1206" />
    </state>
    <state x="610" y="163" width="1279" height="857" key="SettingsEditor/56.27.2136.1206/2192.0.1920.1080@56.27.2136.1206" timestamp="1594305048239" />
    <state x="610" y="163" width="1016" height="742" key="SettingsEditor/56.27.2136.1206@56.27.2136.1206" timestamp="1592863441000" />
    <state x="722" y="326" width="800" height="540" key="Vcs.Push.Dialog.v2" timestamp="1595319922357">
      <screen x="56" y="27" width="2136" height="1206" />
    </state>
    <state x="722" y="301" width="800" height="540" key="Vcs.Push.Dialog.v2/56.27.2136.1206/2192.0.1920.1080@56.27.2136.1206" timestamp="1594309114344" />
    <state x="722" y="326" width="800" height="540" key="Vcs.Push.Dialog.v2/56.27.2136.1206@56.27.2136.1206" timestamp="1595319922357" />
    <state x="156" y="112" width="1936" height="1011" key="com.intellij.history.integration.ui.views.FileHistoryDialog" timestamp="1592494898511">
      <screen x="56" y="27" width="2136" height="1206" />
    </state>
    <state x="156" y="112" width="1936" height="1011" key="com.intellij.history.integration.ui.views.FileHistoryDialog/56.27.2136.1206/2192.0.1920.1080@56.27.2136.1206" timestamp="1592494898511" />
    <state x="860" y="380" width="524" height="513" key="extract.method.dialog" timestamp="1592381734211">
      <screen x="56" y="27" width="2136" height="1206" />
    </state>
    <state x="860" y="380" width="524" height="513" key="extract.method.dialog/56.27.2136.1206/2192.0.1920.1080@56.27.2136.1206" timestamp="1592381734211" />
<<<<<<< HEAD
=======
    <state x="849" y="319" width="545" height="624" key="git4idea.branch.GitSmartOperationDialog" timestamp="1596451667368">
      <screen x="56" y="27" width="2136" height="1206" />
    </state>
    <state x="849" y="319" width="545" height="624" key="git4idea.branch.GitSmartOperationDialog/56.27.2136.1206/2192.0.1920.1080@56.27.2136.1206" timestamp="1596451667368" />
    <state x="886" y="419" width="471" height="435" key="git4idea.merge.GitMergeDialog" timestamp="1595231691139">
      <screen x="56" y="27" width="4056" height="1206" />
    </state>
    <state x="886" y="419" width="471" height="435" key="git4idea.merge.GitMergeDialog/56.27.4056.1206@56.27.4056.1206" timestamp="1595231691139" />
    <state x="925" y="468" width="405" height="326" key="git4idea.ui.GitTagDialog" timestamp="1596452232131">
      <screen x="56" y="27" width="2136" height="1206" />
    </state>
    <state x="925" y="468" width="405" height="326" key="git4idea.ui.GitTagDialog/56.27.2136.1206/2192.0.1920.1080@56.27.2136.1206" timestamp="1596452232131" />
    <state x="925" y="473" width="398" height="326" key="git4idea.ui.GitTagDialog/56.27.2136.1206@56.27.2136.1206" timestamp="1595319909560" />
>>>>>>> 4dda2634
    <state x="788" y="288" key="run.anything.popup" timestamp="1592861136835">
      <screen x="56" y="27" width="2136" height="1206" />
    </state>
    <state x="788" y="288" key="run.anything.popup/56.27.2136.1206/2192.0.1920.1080@56.27.2136.1206" timestamp="1592585917665" />
    <state x="788" y="288" key="run.anything.popup/56.27.2136.1206@56.27.2136.1206" timestamp="1592861136835" />
    <state x="787" y="293" width="672" height="678" key="search.everywhere.popup" timestamp="1592861790450">
      <screen x="56" y="27" width="2136" height="1206" />
    </state>
    <state x="787" y="293" width="672" height="678" key="search.everywhere.popup/56.27.2136.1206/2192.0.1920.1080@56.27.2136.1206" timestamp="1591628002353" />
    <state x="787" y="293" width="672" height="678" key="search.everywhere.popup/56.27.2136.1206@56.27.2136.1206" timestamp="1592861790450" />
  </component>
  <component name="XDebuggerManager">
    <pin-to-top-manager>
      <pinned-members>
        <PinnedItemInfo />
      </pinned-members>
    </pin-to-top-manager>
  </component>
</project><|MERGE_RESOLUTION|>--- conflicted
+++ resolved
@@ -28,13 +28,8 @@
     </select>
   </component>
   <component name="ChangeListManager">
-<<<<<<< HEAD
-    <list default="true" id="fb3f97aa-f1ba-4dca-af0a-845a3176b0c1" name="Default Changelist" comment="Starting to work on graph genetic operators for generalized NEAT.">
-      <change beforePath="$PROJECT_DIR$/src/main/java/it/units/malelab/jgea/core/evolver/AbstractIterativeEvolver.java" beforeDir="false" afterPath="$PROJECT_DIR$/src/main/java/it/units/malelab/jgea/core/evolver/AbstractIterativeEvolver.java" afterDir="false" />
-=======
     <list default="true" id="fb3f97aa-f1ba-4dca-af0a-845a3176b0c1" name="Default Changelist" comment="Version change.">
       <change beforePath="$PROJECT_DIR$/pom.xml" beforeDir="false" afterPath="$PROJECT_DIR$/pom.xml" afterDir="false" />
->>>>>>> 4dda2634
     </list>
     <option name="SHOW_DIALOG" value="false" />
     <option name="HIGHLIGHT_CONFLICTS" value="true" />
@@ -106,14 +101,14 @@
       <recent name="it.units.malelab.jgea.core.operator" />
     </key>
     <key name="CopyClassDialog.RECENTS_KEY">
-      <recent name="it.units.malelab.jgea.representation.graph" />
       <recent name="it.units.malelab.jgea.core.util" />
       <recent name="it.units.malelab.jgea.core.order" />
       <recent name="it.units.malelab.jgea.core.listener.collector" />
       <recent name="it.units.malelab.jgea.core.evolver" />
+      <recent name="it.units.malelab.jgea.problem.symbolicregression" />
     </key>
   </component>
-  <component name="RunManager" selected="Application.NodeAddition">
+  <component name="RunManager" selected="Application.Example">
     <configuration name="CooperativeCoevolver" type="Application" factoryName="Application" temporary="true" nameIsGenerated="true">
       <option name="MAIN_CLASS_NAME" value="it.units.malelab.jgea.lab.coevolution.CooperativeCoevolver" />
       <module name="JGEA" />
@@ -140,12 +135,12 @@
         <option name="Make" enabled="true" />
       </method>
     </configuration>
-    <configuration name="NodeAddition" type="Application" factoryName="Application" temporary="true" nameIsGenerated="true">
-      <option name="MAIN_CLASS_NAME" value="it.units.malelab.jgea.representation.graph.NodeAddition" />
-      <module name="jgea" />
+    <configuration name="MathUtils" type="Application" factoryName="Application" temporary="true" nameIsGenerated="true">
+      <option name="MAIN_CLASS_NAME" value="it.units.malelab.jgea.problem.symbolicregression.MathUtils" />
+      <module name="JGEA" />
       <extension name="coverage">
         <pattern>
-          <option name="PATTERN" value="it.units.malelab.jgea.representation.graph.*" />
+          <option name="PATTERN" value="it.units.malelab.jgea.problem.symbolicregression.*" />
           <option name="ENABLED" value="true" />
         </pattern>
       </extension>
@@ -181,11 +176,11 @@
     </configuration>
     <recent_temporary>
       <list>
-        <item itemvalue="Application.NodeAddition" />
+        <item itemvalue="Application.Starter" />
+        <item itemvalue="Application.PG" />
+        <item itemvalue="Application.MathUtils" />
         <item itemvalue="Application.Example" />
-        <item itemvalue="Application.Starter" />
         <item itemvalue="Application.CooperativeCoevolver" />
-        <item itemvalue="Application.Example" />
       </list>
     </recent_temporary>
   </component>
@@ -299,23 +294,13 @@
       <option name="project" value="LOCAL" />
       <updated>1594309107207</updated>
     </task>
-    <task id="LOCAL-00015" summary="Tiny IDE file update.">
-      <created>1594389454429</created>
+    <task id="LOCAL-00015" summary="Version change.">
+      <created>1595231641902</created>
       <option name="number" value="00015" />
       <option name="presentableId" value="LOCAL-00015" />
       <option name="project" value="LOCAL" />
-      <updated>1594389454429</updated>
-    </task>
-    <task id="LOCAL-00016" summary="Starting to work on graph genetic operators for generalized NEAT.">
-      <created>1594394607165</created>
-      <option name="number" value="00016" />
-      <option name="presentableId" value="LOCAL-00016" />
-      <option name="project" value="LOCAL" />
-      <updated>1594394607165</updated>
-    </task>
-<<<<<<< HEAD
-    <option name="localTasksCounter" value="17" />
-=======
+      <updated>1595231641902</updated>
+    </task>
     <task id="LOCAL-00016" summary="Reformatting.">
       <created>1595319629022</created>
       <option name="number" value="00016" />
@@ -331,7 +316,6 @@
       <updated>1596452164687</updated>
     </task>
     <option name="localTasksCounter" value="18" />
->>>>>>> 4dda2634
     <servers />
   </component>
   <component name="Vcs.Log.Tabs.Properties">
@@ -369,19 +353,12 @@
     <MESSAGE value="Checking functionalities with symbolic regression. Likely problems obtaining deterministic evolution; diversity not enforced; MO not working (maybe problems in POSET+selectors)." />
     <MESSAGE value="Solved a bug in standard with diversity; added an optimistic uniqueness factory." />
     <MESSAGE value="Guava updated to 29." />
-    <MESSAGE value="Version change." />
     <MESSAGE value="IDE files update." />
     <MESSAGE value="README updated." />
-<<<<<<< HEAD
-    <MESSAGE value="Tiny IDE file update." />
-    <MESSAGE value="Starting to work on graph genetic operators for generalized NEAT." />
-    <option name="LAST_COMMIT_MESSAGE" value="Starting to work on graph genetic operators for generalized NEAT." />
-=======
     <MESSAGE value="Version change." />
     <MESSAGE value="Reformatting." />
     <MESSAGE value="Interface inheritance from Serialized removed in all core interfaces. Private constructor added to utility classes." />
     <option name="LAST_COMMIT_MESSAGE" value="Interface inheritance from Serialized removed in all core interfaces. Private constructor added to utility classes." />
->>>>>>> 4dda2634
   </component>
   <component name="WindowStateProjectService">
     <state x="759" y="235" width="726" height="783" key="#Example" timestamp="1594304939061">
@@ -396,10 +373,10 @@
       <screen x="56" y="27" width="2136" height="1206" />
     </state>
     <state x="956" y="524" width="1025" height="562" key="#Markdown/56.27.2136.1206/2192.0.1920.1080@56.27.2136.1206" timestamp="1594309058294" />
-    <state x="935" y="22" width="551" height="826" key="#com.intellij.ide.util.MemberChooser" timestamp="1594676673741">
-      <screen x="56" y="27" width="2136" height="1206" />
-    </state>
-    <state x="935" y="22" width="551" height="826" key="#com.intellij.ide.util.MemberChooser/56.27.2136.1206/2192.0.1920.1080@56.27.2136.1206" timestamp="1594676673741" />
+    <state x="935" y="22" width="551" height="770" key="#com.intellij.ide.util.MemberChooser" timestamp="1594302101342">
+      <screen x="56" y="27" width="2136" height="1206" />
+    </state>
+    <state x="935" y="22" width="551" height="770" key="#com.intellij.ide.util.MemberChooser/56.27.2136.1206/2192.0.1920.1080@56.27.2136.1206" timestamp="1594302101342" />
     <state x="935" y="22" width="551" height="770" key="#com.intellij.ide.util.MemberChooser/56.27.2136.1206@56.27.2136.1206" timestamp="1592865366069" />
     <state x="865" y="466" width="654" height="315" key="#com.intellij.refactoring.move.moveClassesOrPackages.MoveClassesOrPackagesDialog.classes" timestamp="1592493351554">
       <screen x="56" y="27" width="2136" height="1206" />
@@ -409,10 +386,10 @@
       <screen x="56" y="27" width="2136" height="1206" />
     </state>
     <state x="880" y="528" key="#com.intellij.refactoring.move.moveClassesOrPackages.MoveClassesOrPackagesDialog.packages/56.27.2136.1206/2192.0.1920.1080@56.27.2136.1206" timestamp="1592495888121" />
-    <state x="559" y="22" width="1126" height="1211" key="#com.intellij.refactoring.rename.AutomaticRenamingDialog" timestamp="1594394459167">
-      <screen x="56" y="27" width="2136" height="1206" />
-    </state>
-    <state x="559" y="22" width="1126" height="1211" key="#com.intellij.refactoring.rename.AutomaticRenamingDialog/56.27.2136.1206/2192.0.1920.1080@56.27.2136.1206" timestamp="1594394459167" />
+    <state x="559" y="22" width="1126" height="1211" key="#com.intellij.refactoring.rename.AutomaticRenamingDialog" timestamp="1592492357699">
+      <screen x="56" y="27" width="2136" height="1206" />
+    </state>
+    <state x="559" y="22" width="1126" height="1211" key="#com.intellij.refactoring.rename.AutomaticRenamingDialog/56.27.2136.1206/2192.0.1920.1080@56.27.2136.1206" timestamp="1592492357699" />
     <state x="860" y="374" width="524" height="514" key="#com.intellij.refactoring.safeDelete.UnsafeUsagesDialog" timestamp="1592861590986">
       <screen x="56" y="27" width="2136" height="1206" />
     </state>
@@ -433,28 +410,6 @@
       <screen x="56" y="27" width="2136" height="1206" />
     </state>
     <state x="908" y="327" width="424" height="597" key="FileChooserDialogImpl/56.27.2136.1206/2192.0.1920.1080@56.27.2136.1206" timestamp="1592236218165" />
-<<<<<<< HEAD
-    <state width="2090" height="326" key="GridCell.Tab.0.bottom" timestamp="1594676338342">
-      <screen x="56" y="27" width="2136" height="1206" />
-    </state>
-    <state width="2090" height="326" key="GridCell.Tab.0.bottom/56.27.2136.1206/2192.0.1920.1080@56.27.2136.1206" timestamp="1594676338342" />
-    <state width="2090" height="326" key="GridCell.Tab.0.bottom/56.27.2136.1206@56.27.2136.1206" timestamp="1592866434169" />
-    <state width="2090" height="326" key="GridCell.Tab.0.center" timestamp="1594676338342">
-      <screen x="56" y="27" width="2136" height="1206" />
-    </state>
-    <state width="2090" height="326" key="GridCell.Tab.0.center/56.27.2136.1206/2192.0.1920.1080@56.27.2136.1206" timestamp="1594676338342" />
-    <state width="2090" height="326" key="GridCell.Tab.0.center/56.27.2136.1206@56.27.2136.1206" timestamp="1592866434169" />
-    <state width="2090" height="326" key="GridCell.Tab.0.left" timestamp="1594676338342">
-      <screen x="56" y="27" width="2136" height="1206" />
-    </state>
-    <state width="2090" height="326" key="GridCell.Tab.0.left/56.27.2136.1206/2192.0.1920.1080@56.27.2136.1206" timestamp="1594676338342" />
-    <state width="2090" height="326" key="GridCell.Tab.0.left/56.27.2136.1206@56.27.2136.1206" timestamp="1592866434168" />
-    <state width="2090" height="326" key="GridCell.Tab.0.right" timestamp="1594676338342">
-      <screen x="56" y="27" width="2136" height="1206" />
-    </state>
-    <state width="2090" height="326" key="GridCell.Tab.0.right/56.27.2136.1206/2192.0.1920.1080@56.27.2136.1206" timestamp="1594676338342" />
-    <state width="2090" height="326" key="GridCell.Tab.0.right/56.27.2136.1206@56.27.2136.1206" timestamp="1592866434169" />
-=======
     <state width="2090" height="326" key="GridCell.Tab.0.bottom" timestamp="1595337302622">
       <screen x="56" y="27" width="4056" height="1206" />
     </state>
@@ -483,7 +438,6 @@
     <state width="2090" height="326" key="GridCell.Tab.0.right/56.27.2136.1206@56.27.2136.1206" timestamp="1595319423165" />
     <state width="2090" height="326" key="GridCell.Tab.0.right/56.27.4056.1206@56.27.4056.1206" timestamp="1595337302621" />
     <state width="1251" height="198" key="GridCell.Tab.0.right/69.32.1297.736@69.32.1297.736" timestamp="1595267966670" />
->>>>>>> 4dda2634
     <state width="2090" height="512" key="GridCell.Tab.1.bottom" timestamp="1594225517878">
       <screen x="56" y="27" width="2136" height="1206" />
     </state>
@@ -504,17 +458,10 @@
     </state>
     <state width="2090" height="512" key="GridCell.Tab.1.right/56.27.2136.1206/2192.0.1920.1080@56.27.2136.1206" timestamp="1594225517878" />
     <state width="2090" height="512" key="GridCell.Tab.1.right/56.27.2136.1206@56.27.2136.1206" timestamp="1592866434164" />
-<<<<<<< HEAD
-    <state x="548" y="256" width="729" height="487" key="MultipleFileMergeDialog" timestamp="1595231511255">
-      <screen x="56" y="27" width="4056" height="1206" />
-    </state>
-    <state x="548" y="256" width="729" height="487" key="MultipleFileMergeDialog/56.27.4056.1206@56.27.4056.1206" timestamp="1595231511255" />
-=======
     <state x="268" y="128" width="1708" height="1006" key="MergeDialog" timestamp="1596451689014">
       <screen x="56" y="27" width="2136" height="1206" />
     </state>
     <state x="268" y="128" width="1708" height="1006" key="MergeDialog/56.27.2136.1206/2192.0.1920.1080@56.27.2136.1206" timestamp="1596451689014" />
->>>>>>> 4dda2634
     <state x="726" y="405" width="787" height="451" key="NewModule_or_Project.wizard" timestamp="1591623459862">
       <screen x="56" y="27" width="2136" height="1206" />
     </state>
@@ -541,8 +488,6 @@
       <screen x="56" y="27" width="2136" height="1206" />
     </state>
     <state x="860" y="380" width="524" height="513" key="extract.method.dialog/56.27.2136.1206/2192.0.1920.1080@56.27.2136.1206" timestamp="1592381734211" />
-<<<<<<< HEAD
-=======
     <state x="849" y="319" width="545" height="624" key="git4idea.branch.GitSmartOperationDialog" timestamp="1596451667368">
       <screen x="56" y="27" width="2136" height="1206" />
     </state>
@@ -556,7 +501,6 @@
     </state>
     <state x="925" y="468" width="405" height="326" key="git4idea.ui.GitTagDialog/56.27.2136.1206/2192.0.1920.1080@56.27.2136.1206" timestamp="1596452232131" />
     <state x="925" y="473" width="398" height="326" key="git4idea.ui.GitTagDialog/56.27.2136.1206@56.27.2136.1206" timestamp="1595319909560" />
->>>>>>> 4dda2634
     <state x="788" y="288" key="run.anything.popup" timestamp="1592861136835">
       <screen x="56" y="27" width="2136" height="1206" />
     </state>
